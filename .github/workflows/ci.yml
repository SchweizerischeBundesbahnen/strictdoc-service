---
name: Build & Release
on:
  push:
    branches: ['**']
  pull_request:
    branches: [main]
    types: [opened, synchronize, reopened, ready_for_review]
  workflow_dispatch:
env:
  REGISTRY: ghcr.io
  REGISTRY_USERNAME: ${{ github.actor }}
  REGISTRY_PASSWORD: ${{ secrets.GITHUB_TOKEN }}
  IMAGE_NAME: ${{ github.repository }}  # Image name will be <account>/<repo>
jobs:
  verify-with-tox:
    runs-on: ubuntu-latest
    permissions:
      contents: write
      pull-requests: write
    steps:
      - name: 📄 Checkout code
        uses: actions/checkout@11bd71901bbe5b1630ceea73d27597364c9af683  # v4.2.2
        with:
          fetch-depth: 1
          persist-credentials: false
      - name: 🧱 Install Poetry
        run: curl -sSL https://install.python-poetry.org | python3 -
      - name: 🧱 Setup Python
        uses: actions/setup-python@a26af69be951a213d495a4c3e4e4022e16d87065  # v5.6.0
        with:
          python-version: '3.13'
          cache: poetry
      - name: 🧱 Install dependencies
        run: poetry install --all-extras
      - name: 🧪 Run tests
        run: poetry run tox
      - name: SonarCloud scan for PR
        uses: sonarsource/sonarqube-scan-action@2500896589ef8f7247069a56136f8dc177c27ccf  # v5.2.0
        if: github.event_name == 'pull_request'
        env:
          GITHUB_TOKEN: ${{ secrets.GITHUB_TOKEN }}  # Needed to get PR information
          SONAR_TOKEN: ${{ secrets.SONAR_TOKEN }}
        with:
          args: |
            -Dsonar.pullrequest.key=${{ github.event.pull_request.number }}
      - name: SonarCloud scan for Push
        uses: sonarsource/sonarqube-scan-action@2500896589ef8f7247069a56136f8dc177c27ccf  # v5.2.0
        if: github.event_name == 'push'
        env:
          GITHUB_TOKEN: ${{ secrets.GITHUB_TOKEN }}  # Needed to get PR information
          SONAR_TOKEN: ${{ secrets.SONAR_TOKEN }}
        with:
          args: |
            -Dsonar.branch.name=${{ github.head_ref }}
      - name: Docker Hadolint
        uses: hadolint/hadolint-action@d292784f8f3eacda47060b259a580467b0ba410c
        with:
          format: tty
  release-please:
    needs: verify-with-tox
    runs-on: ubuntu-latest
    if: github.event_name != 'pull_request' && github.ref_name == 'main'
    permissions:
      contents: write
      pull-requests: write
      issues: write
    steps:
      - name: 🚀 release-please
        id: release
        uses: googleapis/release-please-action@a02a34c4d625f9be7cb89156071d8567266a2445  # v4.2.0
        with:
          release-type: simple
          include-v-in-tag: false
    outputs:
      release_created: ${{ steps.release.outputs.release_created }}
      version: ${{ steps.release.outputs.version }}
  docker-build-and-publish:
    needs: release-please
    runs-on: ubuntu-latest
    permissions:
      contents: read
      packages: write
    steps:
      - name: 📄 Checkout code
        uses: actions/checkout@11bd71901bbe5b1630ceea73d27597364c9af683  # v4.2.2
        with:
          fetch-depth: 1
          persist-credentials: false
      - name: 🧱 Log into registry ${{ env.REGISTRY }}
        uses: docker/login-action@74a5d142397b4f367a81961eba4e8cd7edddf772  # v3.4.0
        with:
          registry: ${{ env.REGISTRY }}
          username: ${{ env.REGISTRY_USERNAME }}
          password: ${{ env.REGISTRY_PASSWORD }}
      - name: 🧱 Prepare tags for Docker meta
        id: tags
        env:
          # When release-please is skipped, these values will be empty
          release_created: ${{ needs.release-please.outputs.release_created }}
          version: ${{ needs.release-please.outputs.version }}
        run: |
          tags=""
          if [[ "$release_created" = 'true' ]]; then
            tags="type=semver,pattern={{version}},value=$version
          type=semver,pattern={{major}},value=$version
          type=semver,pattern={{major}}.{{minor}},value=$version"
          else
            tags="type=ref,event=branch
          type=ref,event=pr"
          fi
          {
            echo 'tags<<EOF'
            echo "$tags"
            echo EOF
          } >> "$GITHUB_OUTPUT"
      - name: 🧱 Docker meta
        id: meta
        uses: docker/metadata-action@902fa8ec7d6ecbf8d84d538b9b233a880e428804  # v5.7.0
        with:
          images: ${{ env.REGISTRY }}/${{ env.IMAGE_NAME }}
          tags: ${{ steps.tags.outputs.tags }}
      - name: 🧱 Set up QEMU
        uses: docker/setup-qemu-action@29109295f81e9208d7d86ff1c6c12d2833863392  # v3.6.0
      - name: 🧱 Set up Docker Buildx
        uses: docker/setup-buildx-action@b5ca514318bd6ebac0fb2aedd5d36ec1b5c232a2  # v3.10.0
<<<<<<< HEAD
      - name: 📦 Build and push
        uses: docker/build-push-action@14487ce63c7a62a4a324b0bfb37086795e31c6c1  # v6.16.0
=======
      - name: Build and push
        uses: docker/build-push-action@263435318d21b8e681c14492fe198d362a7d2c83  # v6.18.0
>>>>>>> 3c2679d8
        with:
          context: .
          provenance: false
          push: ${{ github.event_name != 'pull_request' }}
          tags: ${{ steps.meta.outputs.tags }}
          labels: ${{ steps.meta.outputs.labels }}
          platforms: linux/amd64,linux/arm64
          build-args: APP_IMAGE_VERSION=${{ steps.meta.outputs.version }}<|MERGE_RESOLUTION|>--- conflicted
+++ resolved
@@ -124,13 +124,8 @@
         uses: docker/setup-qemu-action@29109295f81e9208d7d86ff1c6c12d2833863392  # v3.6.0
       - name: 🧱 Set up Docker Buildx
         uses: docker/setup-buildx-action@b5ca514318bd6ebac0fb2aedd5d36ec1b5c232a2  # v3.10.0
-<<<<<<< HEAD
-      - name: 📦 Build and push
-        uses: docker/build-push-action@14487ce63c7a62a4a324b0bfb37086795e31c6c1  # v6.16.0
-=======
       - name: Build and push
         uses: docker/build-push-action@263435318d21b8e681c14492fe198d362a7d2c83  # v6.18.0
->>>>>>> 3c2679d8
         with:
           context: .
           provenance: false
